# Byte-compiled / optimized / DLL files
__pycache__/
*.py[cod]
*$py.class

# C extensions
*.so

# Distribution / packaging
.Python
build/
develop-eggs/
dist/
downloads/
eggs/
.eggs/
lib/
lib64/
parts/
sdist/
var/
wheels/
*.egg-info/
.installed.cfg
*.egg
MANIFEST

# PyInstaller
#  Usually these files are written by a python script from a template
#  before PyInstaller builds the exe, so as to inject date/other infos into it.
*.manifest
*.spec

# Installer logs
pip-log.txt
pip-delete-this-directory.txt

# Unit test / coverage reports
htmlcov/
.tox/
.coverage
.coverage.*
.cache
nosetests.xml
coverage.xml
*.cover
.hypothesis/
.pytest_cache/

# Translations
*.mo
*.pot

# Django stuff:
*.log
local_settings.py
db.sqlite3

# Flask stuff:
instance/
.webassets-cache

# Scrapy stuff:
.scrapy

# Sphinx documentation
docs/_build/

# PyBuilder
target/

# Jupyter Notebook
.ipynb_checkpoints

# pyenv
.python-version

# celery beat schedule file
celerybeat-schedule

# SageMath parsed files
*.sage.py

# Environments
.env
.venv
env/
venv/
ENV/
env.bak/
venv.bak/

# Spyder project settings
.spyderproject
.spyproject

# Rope project settings
.ropeproject

# mkdocs documentation
/site

# mypy
.mypy_cache/

# Visual Studio Code
.vscode/

# Project's experiments
exp*/
exp*.sh
mlruns/
logs/
*.out
<<<<<<< HEAD
grid_search.yml
random_search.yml
=======
grid_search*.yml
random_search*.yml
>>>>>>> 3104d842
result*/

# Project
data/
slurm.sh

# vim
.*.sw[op]<|MERGE_RESOLUTION|>--- conflicted
+++ resolved
@@ -112,13 +112,8 @@
 mlruns/
 logs/
 *.out
-<<<<<<< HEAD
-grid_search.yml
-random_search.yml
-=======
 grid_search*.yml
 random_search*.yml
->>>>>>> 3104d842
 result*/
 
 # Project
